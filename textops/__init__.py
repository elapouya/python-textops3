# -*- coding: utf-8 -*-
'''
Created : 2015-04-03

@author: Eric Lapouyade
'''

__version__ = '0.0.5'

<<<<<<< HEAD
import logging
try:  # Python 2.7+
    from logging import NullHandler
except ImportError:
    class NullHandler(logging.Handler):
        def emit(self, record):
            pass

logger = logging.getLogger(__name__)
logger.addHandler(NullHandler())

from base import TextOp, StrExt, ListExt, DictExt, NoAttrDict, NoAttr
=======
from base import TextOp, StrExt, UnicodeExt, ListExt, DictExt, NoAttrDict, NoAttr
from base import logger as textops_logger
>>>>>>> b190ad24
import ops
from ops import *<|MERGE_RESOLUTION|>--- conflicted
+++ resolved
@@ -7,7 +7,6 @@
 
 __version__ = '0.0.5'
 
-<<<<<<< HEAD
 import logging
 try:  # Python 2.7+
     from logging import NullHandler
@@ -19,10 +18,6 @@
 logger = logging.getLogger(__name__)
 logger.addHandler(NullHandler())
 
-from base import TextOp, StrExt, ListExt, DictExt, NoAttrDict, NoAttr
-=======
 from base import TextOp, StrExt, UnicodeExt, ListExt, DictExt, NoAttrDict, NoAttr
-from base import logger as textops_logger
->>>>>>> b190ad24
 import ops
 from ops import *