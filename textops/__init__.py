# -*- coding: utf-8 -*-
#
# Created : 2015-04-03
#
# @author: Eric Lapouyade

<<<<<<< HEAD
__version__ = '3.0.4'
=======
__version__ = '3.0.5'
>>>>>>> 76bb93e8
__author__ = 'Eric Lapouyade'
__copyright__ = 'Copyright 2018, python-textops3 project'
__credits__ = ['Eric Lapouyade']
__license__ = 'LGPL'
__maintainer__ = 'Eric Lapouyade'
__status__ = 'Beta'

import logging

try:  # Python 2.7+
    from logging import NullHandler
except ImportError:
    class NullHandler(logging.Handler):
        def emit(self, record):
            pass

logger = logging.getLogger(__name__)
logger.addHandler(NullHandler())

# Do not use .base instead of textops.base otherwise readthedocs.org cannot see base.py module.
from textops.base import TextOp, WrapOp, WrapOpIter, WrapOpStr, add_textop, add_textop_iter, \
    StrExt, BytesExt, ListExt, DictExt, NoAttrDict, NoAttr, DefaultList, \
    DefaultDict, string_formatter, dictmerge, vformat, dformat, eformat, \
    stru, activate_debug, pp, extend_type, extend_type_gen, decode_bytes
from . import ops
from .ops import *<|MERGE_RESOLUTION|>--- conflicted
+++ resolved
@@ -4,11 +4,7 @@
 #
 # @author: Eric Lapouyade
 
-<<<<<<< HEAD
-__version__ = '3.0.4'
-=======
-__version__ = '3.0.5'
->>>>>>> 76bb93e8
+__version__ = '3.0.6'
 __author__ = 'Eric Lapouyade'
 __copyright__ = 'Copyright 2018, python-textops3 project'
 __credits__ = ['Eric Lapouyade']
